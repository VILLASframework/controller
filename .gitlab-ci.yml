stages:
  - build
  - deploy

# Stage: build
##############################################################################

build:docker:
  stage: build
  image: docker
  script:
  - docker build --tag ${CI_REGISTRY_IMAGE}:${CI_COMMIT_BRANCH} .
  tags:
  - docker-image-builder

build:precommit:
  stage: build
  image: python:3.11
  before_script:
  - pip install .[dev]
  script:
  - pre-commit run --all-files

build:test:
  stage: build
  image: python:3.11
  services:
  - rabbitmq:latest
  before_script:
  - pip3 install .[dev]
  script:
  - pytest -v

build:dist:
  stage: build
  image: python:3.11
  script:
  - python3 setup.py sdist
  artifacts:
    paths:
      - dist/
<<<<<<< HEAD
  tags:
  - docker-image-builder
=======
>>>>>>> df32ff36

# Stage: deploy
##############################################################################

deploy:docker:
  stage: deploy
  before_script:
  - docker login -u ${CI_REGISTRY_USER} -p ${CI_REGISTRY_PASSWORD} ${CI_REGISTRY}
  script:
  - docker push ${CI_REGISTRY_IMAGE}:${CI_COMMIT_BRANCH}
  tags:
  - docker-image-builder<|MERGE_RESOLUTION|>--- conflicted
+++ resolved
@@ -39,11 +39,6 @@
   artifacts:
     paths:
       - dist/
-<<<<<<< HEAD
-  tags:
-  - docker-image-builder
-=======
->>>>>>> df32ff36
 
 # Stage: deploy
 ##############################################################################
