from setuptools import setup
from glob import glob

<<<<<<< HEAD
import os
import re


def get_version():
    here = os.path.abspath(os.path.dirname(__file__))
    init_file = os.path.join(here, "villas", "controller", "__init__.py")

    with open(init_file, "r") as f:
        content = f.read()

    match = re.search(r"^__version__ = ['\"]([^'\"]*)['\"]", content, re.M)
    if match:
        return match.group(1)

    raise RuntimeError("Version not found")


with open('README.md') as f:
    long_description = f.read()

setup(
    name='villas-controller',
    version=get_version(),
    description='A controller/orchestration API for real-time '
                'power system simulators',
    long_description=long_description,
    long_description_content_type='text/markdown',
    url='https://www.fein-aachen.org/projects/villas-controller/',
    author='Steffen Vogel',
    author_email='acs-software@eonerc.rwth-aachen.de',
    license='Apache License 2.0',
    keywords='simulation controller villas',
    classifiers=[
        'Development Status :: 3 - Alpha',
        'License :: OSI Approved :: Apache Software License',
        'Programming Language :: Python :: 3'
    ],
    packages=find_namespace_packages(include=['villas.*']),
    install_requires=[
        'dotmap',
        'kombu',
        'termcolor',
        'psutil',
        'requests',
        'villas-node>=0.10.2',
        'kubernetes',
        'xdg',
        'PyYAML',
        'tornado',
        'jsonschema>=4.1.0',
        'psutil',
        'pyusb'
    ],
=======
setup(
>>>>>>> d7dd022b
    data_files=[
        ('/etc/villas/controller', glob('etc/*.{json,yaml}')),
        ('/etc/systemd/system', ['villas-controller.service'])
    ]
)<|MERGE_RESOLUTION|>--- conflicted
+++ resolved
@@ -1,64 +1,7 @@
 from setuptools import setup
 from glob import glob
 
-<<<<<<< HEAD
-import os
-import re
-
-
-def get_version():
-    here = os.path.abspath(os.path.dirname(__file__))
-    init_file = os.path.join(here, "villas", "controller", "__init__.py")
-
-    with open(init_file, "r") as f:
-        content = f.read()
-
-    match = re.search(r"^__version__ = ['\"]([^'\"]*)['\"]", content, re.M)
-    if match:
-        return match.group(1)
-
-    raise RuntimeError("Version not found")
-
-
-with open('README.md') as f:
-    long_description = f.read()
-
 setup(
-    name='villas-controller',
-    version=get_version(),
-    description='A controller/orchestration API for real-time '
-                'power system simulators',
-    long_description=long_description,
-    long_description_content_type='text/markdown',
-    url='https://www.fein-aachen.org/projects/villas-controller/',
-    author='Steffen Vogel',
-    author_email='acs-software@eonerc.rwth-aachen.de',
-    license='Apache License 2.0',
-    keywords='simulation controller villas',
-    classifiers=[
-        'Development Status :: 3 - Alpha',
-        'License :: OSI Approved :: Apache Software License',
-        'Programming Language :: Python :: 3'
-    ],
-    packages=find_namespace_packages(include=['villas.*']),
-    install_requires=[
-        'dotmap',
-        'kombu',
-        'termcolor',
-        'psutil',
-        'requests',
-        'villas-node>=0.10.2',
-        'kubernetes',
-        'xdg',
-        'PyYAML',
-        'tornado',
-        'jsonschema>=4.1.0',
-        'psutil',
-        'pyusb'
-    ],
-=======
-setup(
->>>>>>> d7dd022b
     data_files=[
         ('/etc/villas/controller', glob('etc/*.{json,yaml}')),
         ('/etc/systemd/system', ['villas-controller.service'])
