--- conflicted
+++ resolved
@@ -2,40 +2,6 @@
 from glob import glob
 
 setup(
-<<<<<<< HEAD
-    name='villas-controller',
-    version='0.3.2',
-    description='A controller/orchestration API for real-time '
-                'power system simulators',
-    long_description=long_description,
-    long_description_content_type='text/markdown',
-    url='https://www.fein-aachen.org/projects/villas-controller/',
-    author='Steffen Vogel',
-    author_email='acs-software@eonerc.rwth-aachen.de',
-    license='Apache License 2.0',
-    keywords='simulation controller villas',
-    classifiers=[
-        'Development Status :: 3 - Alpha',
-        'License :: OSI Approved :: Apache Software License'
-        'Programming Language :: Python :: 3'
-    ],
-    packages=find_namespace_packages(include=['villas.*']),
-    install_requires=[
-        'dpsim',
-        'dotmap',
-        'kombu',
-        'termcolor',
-        'psutil',
-        'requests',
-        'villas-node>=0.10.2',
-        'kubernetes',
-        'xdg',
-        'PyYAML',
-        'tornado',
-        'jsonschema>=4.1.0'
-    ],
-=======
->>>>>>> 82bc2ad8
     data_files=[
         ('/etc/villas/controller', glob('etc/*.{json,yaml}')),
         ('/etc/systemd/system', ['villas-controller.service'])
