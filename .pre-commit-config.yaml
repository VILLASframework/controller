repos:
- repo: https://github.com/pre-commit/pre-commit-hooks
  rev: v4.4.0
  hooks:
  - id: check-yaml
  - id: check-json
  - id: pretty-format-json
    args:
    - --autofix
  - id: check-added-large-files
  - id: check-ast
  - id: check-case-conflict
  - id: check-executables-have-shebangs
  - id: check-symlinks
  - id: end-of-file-fixer
  - id: trailing-whitespace
- repo: https://github.com/pycqa/flake8
<<<<<<< HEAD
  rev: 3.8.4
  hooks:
  - id: flake8
- repo: https://github.com/sirosen/check-jsonschema
  rev: 8a14ffa1d4c81a56057f55e1da308daeccc3bcd6
=======
  rev: 6.0.0
  hooks:
  - id: flake8
- repo: https://github.com/sirosen/check-jsonschema
  rev: 0.22.0
>>>>>>> 1939a3e3
  hooks:
  - id: check-jsonschema
    name: "Check schemas"
    language: python
    files: ^villas/controller/schemas/.*\.yaml$
    types: [yaml]
    args: ["--schemafile", "https://json-schema.org/draft/2020-12/schema"]
  - id: check-jsonschema
    name: "Check OpenAPI doc"
    language: python
    files: ^doc/openapi.yaml$
    types: [yaml]
    args: ["--schemafile", "https://raw.githubusercontent.com/OAI/OpenAPI-Specification/main/schemas/v3.1/schema.json"]<|MERGE_RESOLUTION|>--- conflicted
+++ resolved
@@ -15,19 +15,11 @@
   - id: end-of-file-fixer
   - id: trailing-whitespace
 - repo: https://github.com/pycqa/flake8
-<<<<<<< HEAD
-  rev: 3.8.4
-  hooks:
-  - id: flake8
-- repo: https://github.com/sirosen/check-jsonschema
-  rev: 8a14ffa1d4c81a56057f55e1da308daeccc3bcd6
-=======
   rev: 6.0.0
   hooks:
   - id: flake8
 - repo: https://github.com/sirosen/check-jsonschema
   rev: 0.22.0
->>>>>>> 1939a3e3
   hooks:
   - id: check-jsonschema
     name: "Check schemas"
