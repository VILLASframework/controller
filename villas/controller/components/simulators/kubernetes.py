from __future__ import annotations
from typing import TYPE_CHECKING
import json
import signal
<<<<<<< HEAD
# from copy import deepcopy
# import collections
import time
=======
>>>>>>> 1939a3e3

import kubernetes as k8s

from villas.controller.components.simulator import Simulator
from villas.controller.exceptions import SimulationException
from villas.controller.util import merge

if TYPE_CHECKING:
    from villas.controller.components.managers.kubernetes \
        import KubernetesManager


class KubernetesJob(Simulator):

    def __init__(self, manager: KubernetesManager, **args):
        super().__init__(**args)

        self.manager = manager

        props = args.get('properties', {})

        # Job template which can be overwritten via start parameter
        self.jobdict = props.get('job')

        self.job = None
        self.pods = set()
        self.cm_name = ''

        self.custom_schema = props.get('schema', {})

    @property
    def status(self):
        status = super().status

        status['status']['pod_names'] = list(self.pods)

        return status

    @property
    def schema(self):
        if (super().schema):
            return {
                **self.custom_schema,
                **super().schema
            }
        else:
            return {
                **self.custom_schema
            }

    def _owner(self):
<<<<<<< HEAD
        # if self.manager.my_pod_name and self.manager.my_pod_uid:
        #    return k8s.client.V1OwnerReference(
        #        kind='Pod',
        #        name=self.manager.my_pod_name,
        #        uid=self.manager.my_pod_uid,
        #        api_version='v1'
        #    )
=======
        if self.manager.my_pod_name and self.manager.my_pod_uid:
            return k8s.client.V1OwnerReference(
                kind='Pod',
                name=self.manager.my_pod_name,
                uid=self.manager.my_pod_uid,
                api_version='v1'
            )
>>>>>>> 1939a3e3

        return None

    def _prepare_job(self, job, payload):
        # Create config map
        cm = self._create_config_map(payload)
        self.cm_name = cm.metadata.name

        # Create volumes
        v = k8s.client.V1Volume(
            name='payload',
            config_map=k8s.client.V1ConfigMapVolumeSource(
                name=cm.metadata.name
            )
        )

        vm = k8s.client.V1VolumeMount(
            name='payload',
            mount_path='/config/',
            read_only=True
        )

        env = k8s.client.V1EnvVar(
            name='VILLAS_PAYLOAD_FILE',
            value='/config/payload.json'
        )

        # add volumes to kubernetes job
        v1 = k8s.client.CoreV1Api()
        job = v1.api_client._ApiClient__deserialize(job, 'V1Job')

        if job.spec.template.spec.volumes is not None:
            job.spec.template.spec.volumes.append(v)
        else:
            job.spec.template.spec.volumes = [v]

        for c in job.spec.template.spec.containers:
            c.volume_mounts = [vm]
            if c.env is not None:
                c.env.append(env)
            else:
                c.env = [env]

        # Use generated names only
        name = job.metadata.name or 'villas-job'
        job.metadata.generate_name = name + '-'
        job.metadata.name = None

        if o := self._owner():
            job.metadata.owner_references = [o]

        if job.metadata.labels is None:
            job.metadata.labels = {}

        job.metadata.labels.update({
            'app.kubernetes.io/part-of': 'villas',
            'app.kubernetes.io/managed-by': 'villas-controller',
            'app.kubernetes.io/component': 'infrastructure-component',

            'villas.fein-aachen.org/ic-manager-uuid': self.manager.uuid,
            'villas.fein-aachen.org/ic-uuid': self.uuid
        })

        if job.metadata.annotations is None:
            job.metadata.annotations = {}

        job.metadata.annotations.update({
            'villas.fein-aachen.org/name': self.name,
            'villas.fein-aachen.org/location': self.location,
            'villas.fein-aachen.org/realm': self.realm
        })

        return job

    def _create_config_map(self, payload):
        c = k8s.client.CoreV1Api()

        self.cm = k8s.client.V1ConfigMap(
            metadata=k8s.client.V1ObjectMeta(
                generate_name='job-payload-'
            ),
            data={
                'payload.json': json.dumps(payload)
            }
        )

        if o := self._owner():
            self.cm.metadata.owner_references = [o]

        return c.create_namespaced_config_map(
            namespace=self.manager.namespace,
            body=self.cm
        )

    def _delete_job(self):
        if not self.job:
            return

        b = k8s.client.BatchV1Api()
        body = k8s.client.V1DeleteOptions(propagation_policy='Background')

        try:
            self.job = b.delete_namespaced_job(
                namespace=self.manager.namespace,
                name=self.job.metadata.name,
                body=body)
        except k8s.client.exceptions.ApiException as e:
            raise SimulationException(self, 'Kubernetes API error',
                                      error=str(e))

        self.pods.clear()

        self.job = None
        self.properties['job_name'] = None
        self.properties['pod_names'] = []
        # job isn't immediately deleted
        # let the user see something is happening
        time.sleep(7)

    def start(self, payload):
        # Delete prior job
        self._delete_job()

        job = payload.get('job', {})
        job = merge(self.jobdict, job)
        v1job = self._prepare_job(job, payload)

        b = k8s.client.BatchV1Api()
        try:
            self.job = b.create_namespaced_job(
                namespace=self.manager.namespace,
                body=v1job)
        except k8s.client.exceptions.ApiException as e:
            raise SimulationException(self, 'Kubernetes API error',
                                      error=str(e))

        self.properties['job_name'] = self.job.metadata.name
        self.properties['namespace'] = self.manager.namespace

<<<<<<< HEAD
    def stop(self, message):
        self.change_state('stopping', True)
=======
    def stop(self, payload):
>>>>>>> 1939a3e3
        self._delete_job()
        self.change_state('idle')

    def _send_signal(self, sig):
        for pod in self.pods:
            self._send_signal_to_pod(sig, pod)

    def _send_signal_to_pod(self, sig, podname):
        c = k8s.client.CoreV1Api()
        try:
            resp = k8s.stream.stream(c.connect_get_namespaced_pod_exec,
                                     podname, self.manager.namespace,
                                     command=['kill', f'-{sig}', '1'],
                                     stderr=True, stdin=False,
                                     stdout=True, tty=False)

        except k8s.client.exceptions.ApiException as e:
            raise SimulationException(self, 'Kubernetes API error',
                                      error=str(e))

        self.logger.debug('Sent signal %d to container: %s', sig, resp)

    def pause(self, payload):
        self._send_signal(signal.SIGSTOP)
        self.change_state('paused')

    def resume(self, payload):
        self._send_signal(signal.SIGCONT)
        self.change_state('running')

    def reset(self, payload):
<<<<<<< HEAD
        self.change_state('resetting', True)
        self.mixin.drain_publish_queue()
=======
>>>>>>> 1939a3e3
        self._delete_job()
        super().reset(payload)

        self.change_state('idle')

    def on_delete(self):
        self._delete_job()<|MERGE_RESOLUTION|>--- conflicted
+++ resolved
@@ -2,12 +2,7 @@
 from typing import TYPE_CHECKING
 import json
 import signal
-<<<<<<< HEAD
-# from copy import deepcopy
-# import collections
 import time
-=======
->>>>>>> 1939a3e3
 
 import kubernetes as k8s
 
@@ -59,15 +54,6 @@
             }
 
     def _owner(self):
-<<<<<<< HEAD
-        # if self.manager.my_pod_name and self.manager.my_pod_uid:
-        #    return k8s.client.V1OwnerReference(
-        #        kind='Pod',
-        #        name=self.manager.my_pod_name,
-        #        uid=self.manager.my_pod_uid,
-        #        api_version='v1'
-        #    )
-=======
         if self.manager.my_pod_name and self.manager.my_pod_uid:
             return k8s.client.V1OwnerReference(
                 kind='Pod',
@@ -75,7 +61,6 @@
                 uid=self.manager.my_pod_uid,
                 api_version='v1'
             )
->>>>>>> 1939a3e3
 
         return None
 
@@ -192,7 +177,7 @@
         self.properties['job_name'] = None
         self.properties['pod_names'] = []
         # job isn't immediately deleted
-        # let the user see something is happening
+        # let the user see that something is happening
         time.sleep(7)
 
     def start(self, payload):
@@ -215,12 +200,8 @@
         self.properties['job_name'] = self.job.metadata.name
         self.properties['namespace'] = self.manager.namespace
 
-<<<<<<< HEAD
     def stop(self, message):
         self.change_state('stopping', True)
-=======
-    def stop(self, payload):
->>>>>>> 1939a3e3
         self._delete_job()
         self.change_state('idle')
 
@@ -252,11 +233,8 @@
         self.change_state('running')
 
     def reset(self, payload):
-<<<<<<< HEAD
         self.change_state('resetting', True)
         self.mixin.drain_publish_queue()
-=======
->>>>>>> 1939a3e3
         self._delete_job()
         super().reset(payload)
 
